--- conflicted
+++ resolved
@@ -289,7 +289,7 @@
 		}
 
 		if has_batch_no:
-			# Get available batches
+			# Get available batches (note: qty should come from get_batch_qty)
 			batches = frappe.db.sql(
 				"""
 				SELECT batch_no, batch_qty as qty, expiry_date
@@ -502,10 +502,14 @@
 			order_by="item_name asc"
 		)
 
-		# Get all barcodes for these items in a single query (performance optimization)
+		# Prepare maps for enrichment
 		item_codes = [item["item_code"] for item in items]
 		barcode_map = {}
-		conversion_map = defaultdict(dict)
+		conversion_map = defaultdict(dict)   # parent -> {uom: factor}
+		uom_map = {}                         # parent -> [ {uom, conversion_factor}, ... ]
+		uom_prices_map = {}                  # item_code -> {uom: price_list_rate}
+
+		# Barcodes
 		if item_codes:
 			barcodes = frappe.db.sql(
 				"""
@@ -519,42 +523,23 @@
 			)
 			barcode_map = {b["parent"]: b["barcode"] for b in barcodes}
 
-<<<<<<< HEAD
+		# UOM conversions (both list & map for quick lookup)
+		if item_codes:
 			conversions = frappe.get_all(
 				"UOM Conversion Detail",
 				filters={"parent": ["in", item_codes]},
 				fields=["parent", "uom", "conversion_factor"],
 			)
-
 			for row in conversions:
+				# build list
+				uom_map.setdefault(row.parent, []).append(
+					{"uom": row.uom, "conversion_factor": row.conversion_factor}
+				)
+				# build fast lookup
 				if row.uom:
 					conversion_map[row.parent][row.uom] = row.conversion_factor
 
-		# Enrich items with price, stock, and barcode data
-=======
-		# Get all UOMs for these items in a single query (performance optimization)
-		uom_map = {}
-		if item_codes:
-			uoms = frappe.db.sql(
-				"""
-				SELECT parent, uom, conversion_factor
-				FROM `tabUOM Conversion Detail`
-				WHERE parent IN %s
-				ORDER BY parent, idx
-				""",
-				[item_codes],
-				as_dict=1
-			)
-			for uom in uoms:
-				if uom["parent"] not in uom_map:
-					uom_map[uom["parent"]] = []
-				uom_map[uom["parent"]].append({
-					"uom": uom["uom"],
-					"conversion_factor": uom["conversion_factor"]
-				})
-
-		# Get all UOM-specific prices for these items in a single query (performance optimization)
-		uom_prices_map = {}
+		# UOM-specific prices
 		if item_codes:
 			prices = frappe.db.sql(
 				"""
@@ -567,75 +552,42 @@
 				as_dict=1
 			)
 			for price in prices:
-				if price["item_code"] not in uom_prices_map:
-					uom_prices_map[price["item_code"]] = {}
-				uom_prices_map[price["item_code"]][price["uom"]] = price["price_list_rate"]
+				uom_prices_map.setdefault(price["item_code"], {})[price["uom"]] = price["price_list_rate"]
 
 		# Enrich items with price, stock, barcode, and UOM data
->>>>>>> ec486a84
 		for item in items:
-			# Get price for stock UOM (default price for item display)
-			price = frappe.db.get_value(
+			stock_uom = item.get("stock_uom")
+
+			# 1) Try price explicitly for stock UOM (preferred)
+			price_row = frappe.db.get_value(
 				"Item Price",
 				{
 					"item_code": item["item_code"],
 					"price_list": pos_profile_doc.selling_price_list,
-					"uom": item["stock_uom"]  # Get price for stock UOM
+					"uom": stock_uom
 				},
 				["price_list_rate", "uom"],
 				as_dict=1,
 			)
-<<<<<<< HEAD
-
-			if price:
-				price_rate_raw = flt(price.get("price_list_rate") or 0)
-				price_rate = price_rate_raw
-				price_uom = price.get("uom") or item.get("stock_uom")
-				display_uom = item.get("stock_uom") or price_uom
-				price_uom_conversion = None
-
-				if price_uom and display_uom and price_uom != display_uom:
-					conversion_factor = conversion_map[item["item_code"]].get(price_uom) or 0
-
-					if conversion_factor:
-						price_rate = price_rate_raw / flt(conversion_factor)
-						price_uom_conversion = conversion_factor
-					else:
-						# Without a conversion factor, fall back to price UOM to avoid mismatched rate
-						display_uom = price_uom
-
-				item["rate"] = price_rate
-				item["price_list_rate"] = price_rate
-				item["uom"] = display_uom
-				item["price_uom"] = price_uom
-				item["conversion_factor"] = 1
-				item["price_list_rate_price_uom"] = price_rate_raw
-				if price_uom_conversion:
-					item["price_uom_conversion_factor"] = price_uom_conversion
-			else:
-				item["rate"] = 0
-				item["price_list_rate"] = 0
-				item["uom"] = item.get("stock_uom")
-				item["price_uom"] = item.get("stock_uom")
-				item["conversion_factor"] = 1
-				item["price_list_rate_price_uom"] = 0
-=======
-			# If no price for stock UOM, try without UOM filter (backwards compatibility)
-			if not price:
-				price = frappe.db.get_value(
+
+			# 2) If not found, try any price for the item (and capture its UOM)
+			if not price_row:
+				price_row = frappe.db.get_value(
 					"Item Price",
 					{
 						"item_code": item["item_code"],
 						"price_list": pos_profile_doc.selling_price_list
 					},
-					"price_list_rate"
+					["price_list_rate", "uom"],
+					as_dict=1
 				)
 
-			# If template item with no price, get price range from variants
-			if not price and item.get("has_variants"):
+			# 3) If still not found and it's a template, derive min variant price
+			derived_price = None
+			if not price_row and item.get("has_variants"):
 				variant_prices = frappe.db.sql(
 					"""
-					SELECT MIN(ip.price_list_rate) as min_price, MAX(ip.price_list_rate) as max_price
+					SELECT MIN(ip.price_list_rate) as min_price
 					FROM `tabItem Price` ip
 					INNER JOIN `tabItem` i ON i.name = ip.item_code
 					WHERE i.variant_of = %s
@@ -645,14 +597,40 @@
 					[item["item_code"], pos_profile_doc.selling_price_list],
 					as_dict=1
 				)
-				if variant_prices and variant_prices[0].get("min_price"):
-					# Use minimum price for display
-					price = variant_prices[0]["min_price"]
-
-			item["rate"] = price or 0
->>>>>>> ec486a84
-
-			# Get stock if warehouse specified
+				derived_price = (variant_prices[0]["min_price"] if variant_prices and variant_prices[0].get("min_price") else None)
+
+			# Finalize display price & display UOM
+			display_rate = 0.0
+			display_uom = stock_uom
+
+			if price_row:
+				raw_rate = flt(price_row.get("price_list_rate") or 0)
+				price_uom = price_row.get("uom") or stock_uom
+				if price_uom and stock_uom and price_uom != stock_uom:
+					# convert to per-stock-UOM if possible
+					cf = flt(conversion_map[item["item_code"]].get(price_uom) or 0)
+					if cf:
+						display_rate = raw_rate / cf
+						display_uom = stock_uom
+					else:
+						# no conversion available: show as is (price UOM)
+						display_rate = raw_rate
+						display_uom = price_uom
+				else:
+					display_rate = raw_rate
+					display_uom = stock_uom
+			elif derived_price is not None:
+				display_rate = flt(derived_price)
+				display_uom = stock_uom
+
+			item["rate"] = display_rate
+			item["price_list_rate"] = display_rate
+			item["uom"] = display_uom
+			item["price_uom"] = display_uom
+			item["conversion_factor"] = 1
+			item["price_list_rate_price_uom"] = display_rate
+
+			# Stock
 			if pos_profile_doc.warehouse and item.get("is_stock_item"):
 				stock = frappe.db.get_value(
 					"Bin",
@@ -669,18 +647,14 @@
 			# Add warehouse to item (needed for stock validation)
 			item["warehouse"] = pos_profile_doc.warehouse
 
-			# Add barcode from map
+			# Barcode
 			item["barcode"] = barcode_map.get(item["item_code"], "")
 
-			# Add UOMs from map, but exclude the stock UOM (to avoid duplicates)
-			# Only show alternative UOMs that are different from the stock UOM
-			all_uoms = uom_map.get(item["item_code"], [])
-			item["item_uoms"] = [
-				uom for uom in all_uoms
-				if uom["uom"] != item["stock_uom"]
-			]
-
-			# Add UOM-specific prices
+			# Item UOMs (exclude stock UOM to avoid duplicates)
+			all_uoms = uom_map.get(item["item_code"], []) or []
+			item["item_uoms"] = [u for u in all_uoms if u.get("uom") != stock_uom]
+
+			# UOM-specific prices map for frontend selector
 			item["uom_prices"] = uom_prices_map.get(item["item_code"], {})
 
 		return items
