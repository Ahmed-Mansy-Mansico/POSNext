--- conflicted
+++ resolved
@@ -115,6 +115,7 @@
 		"item_code": item.get("item_code"),
 		"company": item.get("company"),
 		"qty": item.get("qty", 1),
+		"uom": item.get("uom"),  # Include UOM to fetch correct price list rate
 		"selling_price_list": item.get("selling_price_list"),
 		"price_list_currency": item.get("price_list_currency"),
 		"plc_conversion_rate": item.get("plc_conversion_rate"),
@@ -172,12 +173,21 @@
 		if not pos_profile:
 			frappe.throw(_("POS Profile is required"))
 
-		# Search for item by barcode
-		item_code = frappe.db.get_value("Item Barcode", {"barcode": barcode}, "parent")
-
-		if not item_code:
+		# Search for item by barcode - also get UOM if barcode has specific UOM
+		barcode_data = frappe.db.get_value(
+			"Item Barcode",
+			{"barcode": barcode},
+			["parent", "uom"],
+			as_dict=True
+		)
+
+		if barcode_data:
+			item_code = barcode_data.parent
+			barcode_uom = barcode_data.uom
+		else:
 			# Try searching in item code field directly
 			item_code = frappe.db.get_value("Item", {"name": barcode})
+			barcode_uom = None
 
 		if not item_code:
 			frappe.throw(_("Item with barcode {0} not found").format(barcode))
@@ -208,6 +218,10 @@
 			"is_stock_item": item_doc.is_stock_item or 0,
 			"pos_profile": pos_profile
 		}
+
+		# Include UOM from barcode if available
+		if barcode_uom:
+			item["uom"] = barcode_uom
 
 		# Get item details
 		item_details = get_item_detail(
@@ -309,6 +323,134 @@
 
 
 @frappe.whitelist()
+def get_item_variants(template_item, pos_profile):
+	"""Get all variants for a template item with prices and stock"""
+	try:
+		pos_profile_doc = frappe.get_cached_doc("POS Profile", pos_profile)
+
+		# Get all variants of this template
+		variants = frappe.get_all(
+			"Item",
+			filters={
+				"variant_of": template_item,
+				"disabled": 0,
+				"is_sales_item": 1
+			},
+			fields=[
+				"name as item_code",
+				"item_name",
+				"stock_uom",
+				"image",
+				"has_batch_no",
+				"has_serial_no"
+			]
+		)
+
+		# If no variants found, return empty with helpful message
+		if not variants:
+			frappe.msgprint(_(f"No variants created for template item '{template_item}'. Please create variants first."))
+			return []
+
+		# Get UOMs for all variants in a single query
+		variant_codes = [v["item_code"] for v in variants]
+		uom_map = {}
+		if variant_codes:
+			uoms = frappe.db.sql(
+				"""
+				SELECT parent, uom, conversion_factor
+				FROM `tabUOM Conversion Detail`
+				WHERE parent IN %s
+				ORDER BY parent, idx
+				""",
+				[variant_codes],
+				as_dict=1
+			)
+			for uom in uoms:
+				if uom["parent"] not in uom_map:
+					uom_map[uom["parent"]] = []
+				uom_map[uom["parent"]].append({
+					"uom": uom["uom"],
+					"conversion_factor": uom["conversion_factor"]
+				})
+
+		# Get all UOM-specific prices for variants
+		uom_prices_map = {}
+		if variant_codes:
+			prices = frappe.db.sql(
+				"""
+				SELECT item_code, uom, price_list_rate
+				FROM `tabItem Price`
+				WHERE item_code IN %s AND price_list = %s
+				ORDER BY item_code, uom
+				""",
+				[variant_codes, pos_profile_doc.selling_price_list],
+				as_dict=1
+			)
+			for price in prices:
+				if price["item_code"] not in uom_prices_map:
+					uom_prices_map[price["item_code"]] = {}
+				uom_prices_map[price["item_code"]][price["uom"]] = price["price_list_rate"]
+
+		# Get all variant attributes in a single query (performance optimization)
+		attributes_map = {}
+		if variant_codes:
+			attributes = frappe.get_all(
+				"Item Variant Attribute",
+				filters={"parent": ["in", variant_codes]},
+				fields=["parent", "attribute", "attribute_value"]
+			)
+			for attr in attributes:
+				if attr["parent"] not in attributes_map:
+					attributes_map[attr["parent"]] = {}
+				attributes_map[attr["parent"]][attr["attribute"]] = attr["attribute_value"]
+
+		# Enrich each variant with attributes, price, stock, and UOMs
+		for variant in variants:
+			# Get variant attributes from preloaded map
+			variant["attributes"] = attributes_map.get(variant["item_code"], {})
+
+			# Get price from preloaded map (check stock UOM first, then any UOM)
+			variant_prices = uom_prices_map.get(variant["item_code"], {})
+			price = variant_prices.get(variant["stock_uom"])
+			if not price and variant_prices:
+				# Fallback to first available price if stock UOM price not found
+				price = next(iter(variant_prices.values()), None)
+			variant["rate"] = price or 0
+
+			# Get stock
+			if pos_profile_doc.warehouse:
+				stock = frappe.db.get_value(
+					"Bin",
+					{
+						"item_code": variant["item_code"],
+						"warehouse": pos_profile_doc.warehouse
+					},
+					"actual_qty"
+				)
+				variant["actual_qty"] = stock or 0
+			else:
+				variant["actual_qty"] = 0
+
+			# Add warehouse
+			variant["warehouse"] = pos_profile_doc.warehouse
+
+			# Add UOMs (exclude stock UOM to avoid duplicates)
+			all_uoms = uom_map.get(variant["item_code"], [])
+			variant["item_uoms"] = [
+				uom for uom in all_uoms
+				if uom["uom"] != variant["stock_uom"]
+			]
+
+			# Add UOM-specific prices
+			variant["uom_prices"] = uom_prices_map.get(variant["item_code"], {})
+
+		return variants
+	except Exception as e:
+		frappe.log_error(frappe.get_traceback(), "Get Item Variants Error")
+		frappe.throw(_("Error fetching item variants: {0}").format(str(e)))
+
+
+@frappe.whitelist()
 def get_items(pos_profile, search_term=None, item_group=None, start=0, limit=20):
 	"""Get items for POS with stock, price, and tax details"""
 	try:
@@ -316,9 +458,14 @@
 
 		filters = {
 			"disabled": 0,
-			"has_variants": 0,
-			"is_sales_item": 1  # Only show items with "Allow Sales" enabled
+			"is_sales_item": 1,  # Only show items with "Allow Sales" enabled
+			"ifnull(variant_of, '')": ""  # Exclude items that are variants of a template
 		}
+
+		# IMPORTANT: Filtering logic explained:
+		# - Template items (has_variants=1) are shown → users select variants via dialog
+		# - Regular items (has_variants=0, variant_of is null) are shown → direct add to cart
+		# - Variant items (has_variants=0, variant_of is not null) are HIDDEN from main list
 
 		# Add item group filter if provided
 		if item_group:
@@ -347,7 +494,8 @@
 				"is_stock_item",
 				"has_batch_no",
 				"has_serial_no",
-				"item_group"
+				"item_group",
+				"has_variants"
 			],
 			start=start,
 			page_length=limit,
@@ -357,15 +505,11 @@
 		# Prepare maps for enrichment
 		item_codes = [item["item_code"] for item in items]
 		barcode_map = {}
-<<<<<<< HEAD
-		conversion_map = defaultdict(dict)
-=======
 		conversion_map = defaultdict(dict)   # parent -> {uom: factor}
 		uom_map = {}                         # parent -> [ {uom, conversion_factor}, ... ]
 		uom_prices_map = {}                  # item_code -> {uom: price_list_rate}
 
 		# Barcodes
->>>>>>> 59a50b35
 		if item_codes:
 			barcodes = frappe.db.sql(
 				"""
@@ -379,18 +523,13 @@
 			)
 			barcode_map = {b["parent"]: b["barcode"] for b in barcodes}
 
-<<<<<<< HEAD
-=======
 		# UOM conversions (both list & map for quick lookup)
 		if item_codes:
->>>>>>> 59a50b35
 			conversions = frappe.get_all(
 				"UOM Conversion Detail",
 				filters={"parent": ["in", item_codes]},
 				fields=["parent", "uom", "conversion_factor"],
 			)
-<<<<<<< HEAD
-=======
 			for row in conversions:
 				# build list
 				uom_map.setdefault(row.parent, []).append(
@@ -414,22 +553,9 @@
 			)
 			for price in prices:
 				uom_prices_map.setdefault(price["item_code"], {})[price["uom"]] = price["price_list_rate"]
->>>>>>> 59a50b35
-
-			for row in conversions:
-				if row.uom:
-					conversion_map[row.parent][row.uom] = row.conversion_factor
-
-		# Enrich items with price, stock, and barcode data
+
+		# Enrich items with price, stock, barcode, and UOM data
 		for item in items:
-<<<<<<< HEAD
-			# Get price
-			price = frappe.db.get_value(
-				"Item Price",
-				{
-					"item_code": item["item_code"],
-					"price_list": pos_profile_doc.selling_price_list
-=======
 			stock_uom = item.get("stock_uom")
 
 			# 1) Try price explicitly for stock UOM (preferred)
@@ -439,48 +565,10 @@
 					"item_code": item["item_code"],
 					"price_list": pos_profile_doc.selling_price_list,
 					"uom": stock_uom
->>>>>>> 59a50b35
 				},
 				["price_list_rate", "uom"],
 				as_dict=1,
 			)
-<<<<<<< HEAD
-
-			if price:
-				price_rate_raw = flt(price.get("price_list_rate") or 0)
-				price_rate = price_rate_raw
-				price_uom = price.get("uom") or item.get("stock_uom")
-				display_uom = item.get("stock_uom") or price_uom
-				price_uom_conversion = None
-
-				if price_uom and display_uom and price_uom != display_uom:
-					conversion_factor = conversion_map[item["item_code"]].get(price_uom) or 0
-
-					if conversion_factor:
-						price_rate = price_rate_raw / flt(conversion_factor)
-						price_uom_conversion = conversion_factor
-					else:
-						# Without a conversion factor, fall back to price UOM to avoid mismatched rate
-						display_uom = price_uom
-
-				item["rate"] = price_rate
-				item["price_list_rate"] = price_rate
-				item["uom"] = display_uom
-				item["price_uom"] = price_uom
-				item["conversion_factor"] = 1
-				item["price_list_rate_price_uom"] = price_rate_raw
-				if price_uom_conversion:
-					item["price_uom_conversion_factor"] = price_uom_conversion
-			else:
-				item["rate"] = 0
-				item["price_list_rate"] = 0
-				item["uom"] = item.get("stock_uom")
-				item["price_uom"] = item.get("stock_uom")
-				item["conversion_factor"] = 1
-				item["price_list_rate_price_uom"] = 0
-
-			# Get stock if warehouse specified
-=======
 
 			# 2) If not found, try any price for the item (and capture its UOM)
 			if not price_row:
@@ -543,7 +631,6 @@
 			item["price_list_rate_price_uom"] = display_rate
 
 			# Stock
->>>>>>> 59a50b35
 			if pos_profile_doc.warehouse and item.get("is_stock_item"):
 				stock = frappe.db.get_value(
 					"Bin",
@@ -557,11 +644,6 @@
 			else:
 				item["actual_qty"] = 0
 
-<<<<<<< HEAD
-			# Add barcode from map
-			item["barcode"] = barcode_map.get(item["item_code"], "")
-
-=======
 			# Add warehouse to item (needed for stock validation)
 			item["warehouse"] = pos_profile_doc.warehouse
 
@@ -575,7 +657,6 @@
 			# UOM-specific prices map for frontend selector
 			item["uom_prices"] = uom_prices_map.get(item["item_code"], {})
 
->>>>>>> 59a50b35
 		return items
 	except Exception as e:
 		frappe.log_error(frappe.get_traceback(), "Get Items Error")
@@ -583,7 +664,7 @@
 
 
 @frappe.whitelist()
-def get_item_details(item_code, pos_profile, customer=None, qty=1):
+def get_item_details(item_code, pos_profile, customer=None, qty=1, uom=None):
 	"""Get detailed item info including price, tax, stock"""
 	try:
 		# Parse pos_profile if it's a JSON string
@@ -616,6 +697,10 @@
 			"pos_profile": pos_profile,
 			"qty": qty
 		}
+
+		# Include UOM if provided to fetch correct price list rate
+		if uom:
+			item["uom"] = uom
 
 		return get_item_detail(
 			item=json.dumps(item),
