<template>
	<div class="flex flex-col h-full bg-white">
                <!-- Header with Customer -->
                <div class="px-3 py-2.5 border-b border-gray-200">
                        <!-- Inline Customer Search/Selection -->
                        <div class="relative mb-3">
                                <div v-if="customer" class="flex items-center justify-between bg-blue-50 rounded-lg p-2">
                                        <div class="flex items-center space-x-2">
                                                <div class="w-8 h-8 bg-blue-100 rounded-full flex items-center justify-center flex-shrink-0">
                                                        <svg class="w-4 h-4 text-blue-600" fill="none" stroke="currentColor" viewBox="0 0 24 24">
								<path stroke-linecap="round" stroke-linejoin="round" stroke-width="2" d="M16 7a4 4 0 11-8 0 4 4 0 018 0zM12 14a7 7 0 00-7 7h14a7 7 0 00-7-7z"/>
							</svg>
						</div>
						<div class="min-w-0 flex-1">
							<p class="text-xs font-semibold text-gray-900 truncate">
								{{ customer.customer_name || customer.name }}
							</p>
							<p v-if="customer.mobile_no" class="text-[10px] text-gray-600 truncate">
								{{ customer.mobile_no }}
							</p>
						</div>
					</div>
					<button
						@click="clearCustomer"
						class="text-sm text-red-600 hover:text-red-700 flex-shrink-0"
					>
						<svg class="w-4 h-4" fill="none" stroke="currentColor" viewBox="0 0 24 24">
							<path stroke-linecap="round" stroke-linejoin="round" stroke-width="2" d="M6 18L18 6M6 6l12 12"/>
						</svg>
					</button>
				</div>
				<div v-else>
					<!-- Search Icon Prefix -->
					<div class="absolute inset-y-0 left-0 pl-3 flex items-center pointer-events-none">
						<svg v-if="customersLoaded" class="w-4 h-4 text-gray-400" fill="none" stroke="currentColor" viewBox="0 0 24 24">
							<path stroke-linecap="round" stroke-linejoin="round" stroke-width="2" d="M16 7a4 4 0 11-8 0 4 4 0 018 0zM12 14a7 7 0 00-7 7h14a7 7 0 00-7-7z"/>
						</svg>
						<div v-else class="animate-spin rounded-full h-3 w-3 border-b-2 border-blue-500"></div>
					</div>

					<!-- Native Input for Instant Search -->
					<input
						id="cart-customer-search"
						name="cart-customer-search"
						:value="customerSearch"
						@input="handleSearchInput"
						type="text"
						placeholder="Search customer by name or mobile"
						class="w-full pl-10 text-xs border border-gray-300 rounded-md px-3 py-2 focus:outline-none focus:ring-2 focus:ring-blue-500 focus:border-transparent"
						:disabled="!customersLoaded"
						@keydown="handleKeydown"
						aria-label="Search customer in cart"
					/>

					<!-- Customer Dropdown -->
					<div
						v-if="customerSearch.trim().length >= 2"
						class="absolute z-50 mt-1 w-full bg-white border border-gray-200 rounded-lg shadow-lg max-h-64 overflow-hidden"
					>
						<!-- Customer Results -->
						<div v-if="customerResults.length > 0" class="max-h-64 overflow-y-auto">
							<button
								v-for="(cust, index) in customerResults"
								:key="cust.name"
								@click="selectCustomer(cust)"
								:class="[
									'w-full text-left px-3 py-2.5 flex items-center space-x-2 border-b border-gray-100 last:border-0 transition-colors duration-75',
									index === selectedIndex ? 'bg-blue-100' : 'hover:bg-blue-50'
								]"
							>
								<div class="w-7 h-7 bg-blue-100 rounded-full flex items-center justify-center flex-shrink-0">
									<span class="text-[11px] font-bold text-blue-600">{{ getInitials(cust.customer_name) }}</span>
								</div>
								<div class="flex-1 min-w-0">
									<p class="text-xs font-semibold text-gray-900 truncate">{{ cust.customer_name }}</p>
									<p v-if="cust.mobile_no" class="text-[10px] text-gray-600">{{ cust.mobile_no }}</p>
								</div>
							</button>
						</div>

						<!-- No Results + Create New Option -->
						<div v-else-if="customerSearch.trim().length >= 2">
							<div class="px-3 py-2 text-center text-xs font-medium text-gray-700 border-b border-gray-100">
								No results for "{{ customerSearch }}"
							</div>
						</div>

						<!-- Create New Customer Option -->
						<button
							v-if="customerSearch.trim().length >= 2"
							@click="createNewCustomer"
							class="w-full text-left px-3 py-2.5 hover:bg-green-50 flex items-center space-x-2 transition-colors border-t border-gray-200"
						>
							<div class="w-6 h-6 bg-green-100 rounded-full flex items-center justify-center flex-shrink-0">
								<svg class="w-3.5 h-3.5 text-green-600" fill="none" stroke="currentColor" viewBox="0 0 24 24">
									<path stroke-linecap="round" stroke-linejoin="round" stroke-width="2" d="M12 4v16m8-8H4"/>
								</svg>
							</div>
							<div class="flex-1">
								<p class="text-xs font-medium text-green-700">Create New Customer</p>
								<p class="text-[10px] text-green-600">"{{ customerSearch }}"</p>
							</div>
						</button>
                                        </div>
                                </div>
                        </div>
                        <div class="flex items-center justify-between">
                                <h2 class="text-sm font-semibold text-gray-900">Item Cart</h2>
                                <button
                                        v-if="items.length > 0"
                                        @click="$emit('clear-cart')"
                                        class="inline-flex items-center gap-1.5 rounded-full px-2.5 py-1 text-xs font-semibold text-red-600 transition-colors hover:text-red-700 focus:outline-none focus-visible:ring-2 focus-visible:ring-red-200"
                                        type="button"
                                        title="Clear all items from the cart"
                                        aria-label="Clear all items from the cart"
                                >
                                        <svg class="w-3.5 h-3.5" fill="none" stroke="currentColor" viewBox="0 0 24 24">
                                                <path stroke-linecap="round" stroke-linejoin="round" stroke-width="2" d="M19 7l-.867 12.142A2 2 0 0116.138 21H7.862a2 2 0 01-1.995-1.858L5 7m5 4v6m4-6v6m1-10V5a2 2 0 00-2-2h-2a2 2 0 00-2 2v2M4 7h16"/>
                                        </svg>
                                        <span>Clear Cart</span>
                                </button>
                        </div>
                </div>

		<!-- Cart Items -->
		<div class="flex-1 overflow-y-auto p-2.5 bg-gray-50">
			<div v-if="items.length === 0" class="text-center py-12">
				<div class="w-16 h-16 bg-gray-100 rounded-full flex items-center justify-center mx-auto mb-3">
					<svg
						class="h-8 w-8 text-gray-400"
						fill="none"
						stroke="currentColor"
						viewBox="0 0 24 24"
					>
						<path
							stroke-linecap="round"
							stroke-linejoin="round"
							stroke-width="2"
							d="M16 11V7a4 4 0 00-8 0v4M5 9h14l1 12H4L5 9z"
						/>
					</svg>
				</div>
				<p class="text-xs font-medium text-gray-900">Your cart is empty</p>
				<p class="text-[10px] text-gray-500 mt-1">
					Select items to start
				</p>
			</div>

			<div v-else class="space-y-2">
				<div
					v-for="(item, index) in items"
					:key="index"
					class="bg-white border border-gray-200 rounded-lg p-2 hover:shadow-sm transition-shadow"
				>
					<div class="flex items-start space-x-2 mb-2">
						<!-- Item Image Thumbnail -->
						<div class="w-10 h-10 bg-gray-100 rounded-md flex-shrink-0 flex items-center justify-center overflow-hidden">
							<img
								v-if="item.image"
								:src="item.image"
								:alt="item.item_name"
								class="w-full h-full object-cover"
							/>
							<svg
								v-else
								class="h-5 w-5 text-gray-400"
								fill="none"
								stroke="currentColor"
								viewBox="0 0 24 24"
							>
								<path
									stroke-linecap="round"
									stroke-linejoin="round"
									stroke-width="2"
									d="M4 16l4.586-4.586a2 2 0 012.828 0L16 16m-2-2l1.586-1.586a2 2 0 012.828 0L20 14m-6-6h.01M6 20h12a2 2 0 002-2V6a2 2 0 00-2-2H6a2 2 0 00-2 2v12a2 2 0 002 2z"
								/>
							</svg>
						</div>

						<!-- Item Info -->
						<div class="flex-1 min-w-0">
							<div class="flex items-start justify-between">
								<div class="flex-1 min-w-0">
									<h4 class="text-xs font-semibold text-gray-900 truncate">
										{{ item.item_name }}
									</h4>
<<<<<<< HEAD
                                                                        <p class="text-[10px] text-gray-500">
                                                                                {{ formatCurrency(item.rate) }} / {{ item.uom || item.stock_uom || 'Nos' }}
                                                                        </p>
=======
									<div class="flex items-center space-x-2 mt-0.5">
										<p class="text-[10px] text-gray-500">
											{{ formatCurrency(item.rate) }} /
										</p>
										<!-- UOM Selector (if multiple UOMs available) -->
										<select
											v-if="item.item_uoms && item.item_uoms.length > 0"
											:value="item.uom"
											@change="handleUomChange(item, $event.target.value)"
											class="text-[10px] text-gray-700 font-medium bg-transparent border-0 border-b border-dashed border-gray-300 hover:border-blue-500 focus:outline-none focus:border-blue-500 px-0 py-0 cursor-pointer"
											@click.stop
										>
											<option :value="item.stock_uom">{{ item.stock_uom }}</option>
											<option
												v-for="uomData in item.item_uoms"
												:key="uomData.uom"
												:value="uomData.uom"
											>
												{{ uomData.uom }}
											</option>
										</select>
										<!-- Static UOM (if only one UOM) -->
										<span v-else class="text-[10px] text-gray-500">
											{{ item.uom || item.stock_uom || 'Nos' }}
										</span>
									</div>
>>>>>>> ec486a84
								</div>
								<button
									@click="$emit('remove-item', item.item_code)"
									class="text-gray-400 hover:text-red-600 ml-1 transition-colors flex-shrink-0"
								>
									<svg class="h-4 w-4" fill="none" stroke="currentColor" viewBox="0 0 24 24">
										<path stroke-linecap="round" stroke-linejoin="round" stroke-width="2" d="M6 18L18 6M6 6l12 12"/>
									</svg>
								</button>
							</div>
						</div>
					</div>

					<!-- Quantity Controls and Total -->
					<div class="flex items-center justify-between">
						<div class="flex items-center space-x-1.5">
							<button
								@click="decrementQuantity(item)"
								class="w-6 h-6 rounded bg-gray-100 hover:bg-gray-200 flex items-center justify-center font-bold text-gray-700 text-sm transition-colors"
							>
								−
							</button>
							<input
								:value="item.quantity"
								@input="updateQuantity(item, $event.target.value)"
								type="number"
								min="1"
								step="1"
								class="w-10 text-center border border-gray-300 rounded px-1 py-0.5 text-xs font-medium focus:outline-none focus:ring-1 focus:ring-blue-500"
							/>
							<button
								@click="incrementQuantity(item)"
								class="w-6 h-6 rounded bg-gray-100 hover:bg-gray-200 flex items-center justify-center font-bold text-gray-700 text-sm transition-colors"
							>
								+
							</button>
						</div>
						<div class="text-right">
							<p class="text-xs font-bold text-gray-900">
								{{ formatCurrency(item.amount || item.rate * item.quantity) }}
							</p>
						</div>
					</div>

					<!-- Discount Badge if any -->
					<div
						v-if="item.discount_amount && item.discount_amount > 0"
						class="mt-1.5 inline-flex items-center px-1.5 py-0.5 bg-red-50 text-red-700 rounded text-[10px] font-medium"
					>
						<svg class="w-2.5 h-2.5 mr-0.5" fill="currentColor" viewBox="0 0 20 20">
							<path fill-rule="evenodd" d="M10 18a8 8 0 100-16 8 8 0 000 16zM7 9a1 1 0 000 2h6a1 1 0 100-2H7z" clip-rule="evenodd"/>
						</svg>
						{{ item.discount_percentage }}% off
					</div>
				</div>
			</div>
		</div>

		<!-- Coupons & Offers Buttons -->
		<div v-if="items.length > 0" class="px-2.5 pt-2.5 pb-1 bg-gray-50">
			<div class="flex gap-2">
				<!-- View All Offers Button -->
				<button
					@click="$emit('show-offers')"
					class="relative flex-1 flex items-center justify-between px-2 py-2 rounded-lg bg-white border-2 border-green-300 hover:border-green-500 hover:bg-green-50 transition-all group min-w-0"
				>
					<div class="flex items-center space-x-1.5 min-w-0 flex-1">
						<div class="w-7 h-7 rounded-full bg-green-100 flex items-center justify-center group-hover:bg-green-200 transition-colors flex-shrink-0">
							<svg class="w-4 h-4 text-green-600" fill="none" stroke="currentColor" viewBox="0 0 24 24">
								<path stroke-linecap="round" stroke-linejoin="round" stroke-width="2" d="M7 7h.01M7 3h5c.512 0 1.024.195 1.414.586l7 7a2 2 0 010 2.828l-7 7a2 2 0 01-2.828 0l-7-7A1.994 1.994 0 013 12V7a4 4 0 014-4z"/>
							</svg>
						</div>
						<span class="text-xs font-semibold text-gray-900 truncate">Offers</span>
					</div>
					<span v-if="availableOffers.length > 0" class="bg-green-600 text-white text-[9px] font-bold rounded-full px-1.5 py-0.5 min-w-[18px] text-center flex-shrink-0 ml-1">
						{{ availableOffers.length }}
					</span>
				</button>

				<!-- Enter Coupon Code Button -->
				<button
					@click="$emit('apply-coupon')"
					class="relative flex-1 flex items-center px-2 py-2 rounded-lg bg-white border-2 border-purple-300 hover:border-purple-500 hover:bg-purple-50 transition-all group min-w-0"
				>
					<div class="flex items-center space-x-1 min-w-0 flex-1">
						<div class="w-6 h-6 rounded-full bg-purple-100 flex items-center justify-center group-hover:bg-purple-200 transition-colors flex-shrink-0">
							<svg class="w-3.5 h-3.5 text-purple-600" fill="currentColor" viewBox="0 0 20 20">
								<path fill-rule="evenodd" d="M4 2a2 2 0 00-2 2v11a3 3 0 106 0V4a2 2 0 00-2-2H4zm1 14a1 1 0 100-2 1 1 0 000 2zm5-1.757l4.9-4.9a2 2 0 000-2.828L13.485 5.1a2 2 0 00-2.828 0L10 5.757v8.486zM16 18H9.071l6-6H16a2 2 0 012 2v2a2 2 0 01-2 2z" clip-rule="evenodd"/>
							</svg>
						</div>
						<span class="text-xs font-semibold text-gray-900 truncate">Coupon</span>
					</div>
					<span v-if="availableGiftCards.length > 0" class="bg-purple-600 text-white text-[9px] font-bold rounded-full px-1.5 py-0.5 min-w-[18px] text-center flex-shrink-0 ml-1">
						{{ availableGiftCards.length }}
					</span>
				</button>
			</div>
		</div>

		<!-- Totals Summary -->
		<div class="p-2.5 bg-white border-t border-gray-200">
			<!-- Summary Details -->
			<div v-if="items.length > 0" class="mb-2.5">
				<div class="flex items-center justify-between text-[10px] text-gray-600 mb-1">
					<span>Total Quantity</span>
					<span class="font-medium text-gray-900">{{ totalQuantity }}</span>
				</div>
				<div class="flex items-center justify-between text-[10px] text-gray-600 mb-1">
					<span>Subtotal</span>
					<span class="font-medium text-gray-900">{{ formatCurrency(subtotal) }}</span>
				</div>

				<!-- Discount Display - Highlighted -->
				<div v-if="discountAmount > 0" class="flex items-center justify-between mb-1 bg-red-50 rounded px-1.5 py-1 -mx-0.5">
					<div class="flex items-center space-x-1">
						<svg class="w-3 h-3 text-red-600" fill="currentColor" viewBox="0 0 20 20">
							<path fill-rule="evenodd" d="M10 18a8 8 0 100-16 8 8 0 000 16zM7 9a1 1 0 000 2h6a1 1 0 100-2H7z" clip-rule="evenodd"/>
						</svg>
						<span class="text-[10px] font-semibold text-red-700">Discount</span>
					</div>
					<span class="text-xs font-bold text-red-600">{{ formatCurrency(discountAmount) }}</span>
				</div>

				<div class="flex items-center justify-between text-[10px] text-gray-600 mb-2">
					<div class="flex items-center space-x-1">
						<svg class="w-3 h-3 text-gray-500" fill="none" stroke="currentColor" viewBox="0 0 24 24">
							<path stroke-linecap="round" stroke-linejoin="round" stroke-width="2" d="M9 7h6m0 10v-3m-3 3h.01M9 17h.01M9 14h.01M12 14h.01M15 11h.01M12 11h.01M9 11h.01M7 21h10a2 2 0 002-2V5a2 2 0 00-2-2H7a2 2 0 00-2 2v14a2 2 0 002 2z"/>
						</svg>
						<span>Tax</span>
					</div>
					<span class="font-medium text-gray-900">{{ formatCurrency(taxAmount) }}</span>
				</div>
			</div>

			<!-- Grand Total -->
			<div class="bg-gradient-to-r from-blue-50 to-indigo-50 rounded-lg p-2.5 mb-2.5">
				<div class="flex items-center justify-between">
					<span class="text-sm font-bold text-gray-900">Grand Total</span>
					<span class="text-lg font-bold text-blue-600">
						{{ formatCurrency(grandTotal) }}
					</span>
				</div>
			</div>

			<!-- Action Buttons -->
			<div class="space-y-1.5">
				<button
					@click="$emit('proceed-to-payment')"
					:disabled="items.length === 0"
					:class="[
						'w-full py-2 px-3 rounded-lg font-semibold text-sm text-white transition-all flex items-center justify-center',
						items.length === 0
							? 'bg-gray-300 cursor-not-allowed'
							: 'bg-blue-600 hover:bg-blue-700 shadow-md hover:shadow-lg'
					]"
				>
					<span>Checkout</span>
				</button>
				<button
					v-if="items.length > 0"
					@click="$emit('save-draft')"
					class="w-full py-1.5 px-3 rounded-lg font-medium text-xs text-orange-600 bg-orange-50 hover:bg-orange-100 transition-all"
				>
					Hold
				</button>
			</div>
		</div>
	</div>
</template>

<script setup>
import { ref, computed, watch } from "vue"
import { createResource } from "frappe-ui"
import { offlineWorker } from "@/utils/offline/workerClient"
import { formatCurrency as formatCurrencyUtil } from "@/utils/currency"

const props = defineProps({
	items: {
		type: Array,
		default: () => [],
	},
	customer: Object,
	subtotal: {
		type: Number,
		default: 0,
	},
	taxAmount: {
		type: Number,
		default: 0,
	},
	discountAmount: {
		type: Number,
		default: 0,
	},
	grandTotal: {
		type: Number,
		default: 0,
	},
	posProfile: String,
	currency: {
		type: String,
		default: "USD",
	},
	appliedOffer: {
		type: Object,
		default: null,
	},
})

const emit = defineEmits([
	"update-quantity",
	"remove-item",
	"select-customer",
	"create-customer",
	"proceed-to-payment",
	"clear-cart",
	"save-draft",
	"apply-coupon",
	"show-coupons",
	"show-offers",
	"remove-offer",
	"update-uom",
])

const customerSearch = ref("")
const allCustomers = ref([])
const customersLoaded = ref(false)
const selectedIndex = ref(-1)
const availableOffers = ref([])
const availableGiftCards = ref([])
const appliedOfferPreview = computed(() => props.appliedOffer)

// Load customers into memory on mount for instant filtering
// Load customers resource
// eslint-disable-next-line @typescript-eslint/no-unused-vars
const customersResource = createResource({
	url: "pos_next.api.customers.get_customers",
	makeParams() {
		return {
			search_term: "", // Empty to get all customers
			pos_profile: props.posProfile,
			limit: 9999, // Get all customers
		}
	},
	auto: true, // Auto-load on mount
	async onSuccess(data) {
		const customers = data?.message || data || []
		allCustomers.value = customers
		customersLoaded.value = true
		console.log(`✓ Loaded ${customers.length} customers for instant search`)

		// Also cache in worker for offline support
		await offlineWorker.cacheCustomers(customers)
	},
	onError(error) {
		console.error("Error loading customers:", error)
	},
})

// Load offers resource
const offersResource = createResource({
	url: "pos_next.api.offers.get_offers",
	makeParams() {
		return {
			pos_profile: props.posProfile,
		}
	},
	auto: true,
	onSuccess(data) {
		const offers = data?.message || data || []
		console.log("✓ Loaded offers:", offers.length, offers)

		// Filter only auto-apply offers that are eligible
		const eligible = offers.filter(
			(offer) =>
				offer.auto && !offer.coupon_based && checkOfferEligibility(offer),
		)

		console.log("✓ Eligible offers:", eligible.length, eligible)
		availableOffers.value = eligible.slice(0, 3) // Show top 3
	},
	onError(error) {
		console.error("Error loading offers:", error)
	},
})

// Load gift cards resource
const giftCardsResource = createResource({
	url: "pos_next.api.offers.get_active_coupons",
	makeParams() {
		return {
			customer: props.customer?.name || props.customer,
			company: props.posProfile, // Will get company from profile
		}
	},
	auto: false,
	onSuccess(data) {
		availableGiftCards.value = data?.message || data || []
	},
})

// Watch for customer changes to load their gift cards
watch(
	() => props.customer,
	(newCustomer) => {
		if (newCustomer && props.posProfile) {
			giftCardsResource.reload()
		} else {
			availableGiftCards.value = []
		}
	},
)

// Watch for cart changes to update eligible offers
watch(
	() => props.grandTotal,
	() => {
		if (offersResource.data) {
			const offers = offersResource.data?.message || offersResource.data || []
			availableOffers.value = offers
				.filter(
					(offer) =>
						offer.auto && !offer.coupon_based && checkOfferEligibility(offer),
				)
				.slice(0, 3)
		}
	},
)

// Computed top offer for preview
const topOffer = computed(() => {
	if (availableOffers.value.length === 0) return null
	// Return the offer with highest discount
	return availableOffers.value[0]
})

function checkOfferEligibility(offer) {
	// Check eligibility based on SUBTOTAL (before tax)
	if (offer.min_amt && props.subtotal < offer.min_amt) {
		return false
	}
	if (offer.max_amt && props.subtotal > offer.max_amt) {
		return false
	}
	return true
}

// Direct computed results - zero latency filtering!
const customerResults = computed(() => {
	const searchValue = customerSearch.value.trim().toLowerCase()

	if (searchValue.length < 2) {
		return []
	}

	// Instant in-memory filter
	return allCustomers.value
		.filter((cust) => {
			const name = (cust.customer_name || "").toLowerCase()
			const mobile = (cust.mobile_no || "").toLowerCase()
			const id = (cust.name || "").toLowerCase()

			return (
				name.includes(searchValue) ||
				mobile.includes(searchValue) ||
				id.includes(searchValue)
			)
		})
		.slice(0, 20)
})

// Reset selection when results change
watch(customerResults, () => {
	selectedIndex.value = -1
})

const totalQuantity = computed(() => {
	return props.items.reduce((sum, item) => sum + (item.quantity || 0), 0)
})

// Handle search input with instant reactivity
function handleSearchInput(event) {
	customerSearch.value = event.target.value
}

// Keyboard navigation
function handleKeydown(event) {
	if (customerResults.value.length === 0) return

	if (event.key === "ArrowDown") {
		event.preventDefault()
		selectedIndex.value = Math.min(
			selectedIndex.value + 1,
			customerResults.value.length - 1,
		)
	} else if (event.key === "ArrowUp") {
		event.preventDefault()
		selectedIndex.value = Math.max(selectedIndex.value - 1, -1)
	} else if (event.key === "Enter") {
		event.preventDefault()
		if (
			selectedIndex.value >= 0 &&
			selectedIndex.value < customerResults.value.length
		) {
			selectCustomer(customerResults.value[selectedIndex.value])
		} else if (customerResults.value.length === 1) {
			// Auto-select if only one result
			selectCustomer(customerResults.value[0])
		}
	} else if (event.key === "Escape") {
		customerSearch.value = ""
	}
}

function selectCustomer(cust) {
	emit("select-customer", cust)
	customerSearch.value = ""
	selectedIndex.value = -1
}

function clearCustomer() {
	emit("select-customer", null)
}

function createNewCustomer() {
	// Emit event to open customer creation dialog
	emit("create-customer", customerSearch.value)
	customerSearch.value = ""
}

function getInitials(name) {
	if (!name) return "?"
	const parts = name.split(" ")
	if (parts.length >= 2) {
		return (parts[0][0] + parts[1][0]).toUpperCase()
	}
	return name.substring(0, 2).toUpperCase()
}

function formatCurrency(amount) {
	return formatCurrencyUtil(parseFloat(amount || 0), props.currency)
}

function incrementQuantity(item) {
	emit("update-quantity", item.item_code, item.quantity + 1)
}

function decrementQuantity(item) {
	if (item.quantity > 1) {
		emit("update-quantity", item.item_code, item.quantity - 1)
	}
}

function updateQuantity(item, value) {
	const qty = parseInt(value) || 1
	if (qty > 0) {
		emit("update-quantity", item.item_code, qty)
	}
}

function applyTopOffer() {
	if (!topOffer.value) return

	// Just open the offers dialog - don't set preview yet
	// Preview will be set when user actually selects an offer in the dialog
	emit("show-offers")
}

function removeAppliedOffer() {
	emit("remove-offer")
}

function handleUomChange(item, newUom) {
	emit("update-uom", item.item_code, newUom)
}

// Close dropdown when clicking outside
if (typeof document !== "undefined") {
	document.addEventListener("click", (e) => {
		if (!e.target.closest(".relative")) {
			customerSearch.value = ""
		}
	})
}
</script><|MERGE_RESOLUTION|>--- conflicted
+++ resolved
@@ -184,11 +184,7 @@
 									<h4 class="text-xs font-semibold text-gray-900 truncate">
 										{{ item.item_name }}
 									</h4>
-<<<<<<< HEAD
-                                                                        <p class="text-[10px] text-gray-500">
-                                                                                {{ formatCurrency(item.rate) }} / {{ item.uom || item.stock_uom || 'Nos' }}
-                                                                        </p>
-=======
+									<!-- Merged: show rate + UOM selector (fallback to static text) -->
 									<div class="flex items-center space-x-2 mt-0.5">
 										<p class="text-[10px] text-gray-500">
 											{{ formatCurrency(item.rate) }} /
@@ -196,7 +192,7 @@
 										<!-- UOM Selector (if multiple UOMs available) -->
 										<select
 											v-if="item.item_uoms && item.item_uoms.length > 0"
-											:value="item.uom"
+											:value="item.uom || item.stock_uom"
 											@change="handleUomChange(item, $event.target.value)"
 											class="text-[10px] text-gray-700 font-medium bg-transparent border-0 border-b border-dashed border-gray-300 hover:border-blue-500 focus:outline-none focus:border-blue-500 px-0 py-0 cursor-pointer"
 											@click.stop
@@ -215,7 +211,6 @@
 											{{ item.uom || item.stock_uom || 'Nos' }}
 										</span>
 									</div>
->>>>>>> ec486a84
 								</div>
 								<button
 									@click="$emit('remove-item', item.item_code)"
