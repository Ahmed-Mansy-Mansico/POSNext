--- conflicted
+++ resolved
@@ -184,38 +184,9 @@
 									<h4 class="text-xs font-semibold text-gray-900 truncate">
 										{{ item.item_name }}
 									</h4>
-<<<<<<< HEAD
-									<div class="flex items-center space-x-2 mt-0.5">
-										<p class="text-[10px] text-gray-500">
-											{{ formatCurrency(item.rate) }} /
-										</p>
-										<!-- UOM Selector (if multiple UOMs available) -->
-										<select
-											v-if="item.item_uoms && item.item_uoms.length > 0"
-											:value="item.uom"
-											@change="handleUomChange(item, $event.target.value)"
-											class="text-[10px] text-gray-700 font-medium bg-transparent border-0 border-b border-dashed border-gray-300 hover:border-blue-500 focus:outline-none focus:border-blue-500 px-0 py-0 cursor-pointer"
-											@click.stop
-										>
-											<option :value="item.stock_uom">{{ item.stock_uom }}</option>
-											<option
-												v-for="uomData in item.item_uoms"
-												:key="uomData.uom"
-												:value="uomData.uom"
-											>
-												{{ uomData.uom }}
-											</option>
-										</select>
-										<!-- Static UOM (if only one UOM) -->
-										<span v-else class="text-[10px] text-gray-500">
-											{{ item.uom || item.stock_uom || 'Nos' }}
-										</span>
-									</div>
-=======
                                                                         <p class="text-[10px] text-gray-500">
                                                                                 {{ formatCurrency(item.rate) }} / {{ item.uom || item.stock_uom || 'Nos' }}
                                                                         </p>
->>>>>>> 5202d028
 								</div>
 								<button
 									@click="$emit('remove-item', item.item_code)"
@@ -437,7 +408,6 @@
 	"show-coupons",
 	"show-offers",
 	"remove-offer",
-	"update-uom",
 ])
 
 const customerSearch = ref("")
@@ -688,10 +658,6 @@
 	emit("remove-offer")
 }
 
-function handleUomChange(item, newUom) {
-	emit("update-uom", item.item_code, newUom)
-}
-
 // Close dropdown when clicking outside
 if (typeof document !== "undefined") {
 	document.addEventListener("click", (e) => {
